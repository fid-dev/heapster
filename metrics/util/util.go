--- conflicted
+++ resolved
@@ -23,27 +23,6 @@
 	"time"
 )
 
-<<<<<<< HEAD
-var labelSeparator string
-
-// Concatenates a map of labels into a Separator-separated key:value pairs.
-func LabelsToString(labels map[string]string) string {
-	output := make([]string, 0, len(labels))
-	for key, value := range labels {
-		output = append(output, fmt.Sprintf("%s:%s", key, value))
-	}
-
-	// Sort to produce a stable output.
-	sort.Strings(output)
-	return strings.Join(output, labelSeparator)
-}
-
-func SetLabelSeparator(separator string) {
-	labelSeparator = separator
-}
-
-=======
->>>>>>> 8f064df0
 func GetNodeLister(kubeClient *kube_client.Clientset) (v1listers.NodeLister, *cache.Reflector, error) {
 	lw := cache.NewListWatchFromClient(kubeClient.Core().RESTClient(), "nodes", kube_api.NamespaceAll, fields.Everything())
 	store := cache.NewIndexer(cache.MetaNamespaceKeyFunc, cache.Indexers{cache.NamespaceIndex: cache.MetaNamespaceIndexFunc})
