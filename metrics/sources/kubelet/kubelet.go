--- conflicted
+++ resolved
@@ -237,24 +237,16 @@
 	containers, err := this.scrapeKubelet(this.kubeletClient, this.host, start, end)
 
 	if err != nil {
-<<<<<<< HEAD
-		glog.Errorf("error while getting containers from Kubelet %s: %v", this.host, err)
-	}
-=======
 		return nil, err
 	}
 
->>>>>>> 8f064df0
 	glog.V(2).Infof("successfully obtained stats from %s for %v containers", this.host, len(containers))
 
 	result := &DataBatch{
 		Timestamp:  end,
 		MetricSets: map[string]*MetricSet{},
 	}
-<<<<<<< HEAD
-=======
-
->>>>>>> 8f064df0
+
 	for _, c := range containers {
 		name, metrics := this.decodeMetrics(&c)
 		if name == "" || metrics == nil {
