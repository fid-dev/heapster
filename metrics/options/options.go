// Copyright 2016 Google Inc. All Rights Reserved.
//
// Licensed under the Apache License, Version 2.0 (the "License");
// you may not use this file except in compliance with the License.
// You may obtain a copy of the License at
//
//     http://www.apache.org/licenses/LICENSE-2.0
//
// Unless required by applicable law or agreed to in writing, software
// distributed under the License is distributed on an "AS IS" BASIS,
// WITHOUT WARRANTIES OR CONDITIONS OF ANY KIND, either express or implied.
// See the License for the specific language governing permissions and
// limitations under the License.

package options

import (
	"time"

	"github.com/spf13/pflag"

	genericoptions "k8s.io/apiserver/pkg/server/options"
	"k8s.io/heapster/common/flags"
)

type HeapsterRunOptions struct {
	// genericoptions.ReccomendedOptions - EtcdOptions
	SecureServing  *genericoptions.SecureServingOptions
	Authentication *genericoptions.DelegatingAuthenticationOptions
	Authorization  *genericoptions.DelegatingAuthorizationOptions
	Features       *genericoptions.FeatureOptions

	// Only to be used to for testing
	DisableAuthForTesting bool

	MetricResolution    time.Duration
	EnableAPIServer     bool
	Port                int
	Ip                  string
	MaxProcs            int
	TLSCertFile         string
	TLSKeyFile          string
	TLSClientCAFile     string
	AllowedUsers        string
	Sources             flags.Uris
	Sinks               flags.Uris
	HistoricalSource    string
	Version             bool
	LabelSeparator      string
<<<<<<< HEAD
=======
	IgnoredLabels       []string
	StoredLabels        []string
>>>>>>> 8f064df0
	DisableMetricExport bool
}

func NewHeapsterRunOptions() *HeapsterRunOptions {
	return &HeapsterRunOptions{
		SecureServing:  genericoptions.NewSecureServingOptions(),
		Authentication: genericoptions.NewDelegatingAuthenticationOptions(),
		Authorization:  genericoptions.NewDelegatingAuthorizationOptions(),
		Features:       genericoptions.NewFeatureOptions(),
	}
}

func (h *HeapsterRunOptions) AddFlags(fs *pflag.FlagSet) {
	h.SecureServing.AddFlags(fs)
	h.Authentication.AddFlags(fs)
	h.Authorization.AddFlags(fs)
	h.Features.AddFlags(fs)

	fs.Var(&h.Sources, "source", "source(s) to watch")
	fs.Var(&h.Sinks, "sink", "external sink(s) that receive data")
	fs.DurationVar(&h.MetricResolution, "metric_resolution", 60*time.Second, "The resolution at which heapster will retain metrics.")

	// TODO: Revise these flags before Heapster v1.3 and Kubernetes v1.5
	fs.BoolVar(&h.EnableAPIServer, "api-server", false, "Enable API server for the Metrics API. "+
		"If set, the Metrics API will be served on --insecure-port (internally) and --secure-port (externally).")
	fs.IntVar(&h.Port, "heapster-port", 8082, "port used by the Heapster-specific APIs")

	fs.StringVar(&h.Ip, "listen_ip", "", "IP to listen on, defaults to all IPs")
	fs.IntVar(&h.MaxProcs, "max_procs", 0, "max number of CPUs that can be used simultaneously. Less than 1 for default (number of cores)")
	fs.StringVar(&h.TLSCertFile, "tls_cert", "", "file containing TLS certificate")
	fs.StringVar(&h.TLSKeyFile, "tls_key", "", "file containing TLS key")
	fs.StringVar(&h.TLSClientCAFile, "tls_client_ca", "", "file containing TLS client CA for client cert validation")
	fs.StringVar(&h.AllowedUsers, "allowed_users", "", "comma-separated list of allowed users")
	fs.StringVar(&h.HistoricalSource, "historical_source", "", "which source type to use for the historical API (should be exactly the same as one of the sink URIs), or empty to disable the historical API")
	fs.BoolVar(&h.Version, "version", false, "print version info and exit")
	fs.StringVar(&h.LabelSeparator, "label_separator", ",", "separator used for joining labels")
<<<<<<< HEAD
=======
	fs.StringSliceVar(&h.IgnoredLabels, "ignore_label", []string{}, "ignore this label when joining labels")
	fs.StringSliceVar(&h.StoredLabels, "store_label", []string{}, "store this label separately from joined labels with the same name (name) or with different name (newName=name)")
>>>>>>> 8f064df0
	fs.BoolVar(&h.DisableMetricExport, "disable_export", false, "Disable exporting metrics in api/v1/metric-export")
}<|MERGE_RESOLUTION|>--- conflicted
+++ resolved
@@ -47,11 +47,8 @@
 	HistoricalSource    string
 	Version             bool
 	LabelSeparator      string
-<<<<<<< HEAD
-=======
 	IgnoredLabels       []string
 	StoredLabels        []string
->>>>>>> 8f064df0
 	DisableMetricExport bool
 }
 
@@ -88,10 +85,7 @@
 	fs.StringVar(&h.HistoricalSource, "historical_source", "", "which source type to use for the historical API (should be exactly the same as one of the sink URIs), or empty to disable the historical API")
 	fs.BoolVar(&h.Version, "version", false, "print version info and exit")
 	fs.StringVar(&h.LabelSeparator, "label_separator", ",", "separator used for joining labels")
-<<<<<<< HEAD
-=======
 	fs.StringSliceVar(&h.IgnoredLabels, "ignore_label", []string{}, "ignore this label when joining labels")
 	fs.StringSliceVar(&h.StoredLabels, "store_label", []string{}, "store this label separately from joined labels with the same name (name) or with different name (newName=name)")
->>>>>>> 8f064df0
 	fs.BoolVar(&h.DisableMetricExport, "disable_export", false, "Disable exporting metrics in api/v1/metric-export")
 }