--- conflicted
+++ resolved
@@ -141,19 +141,12 @@
 				core.LabelContainerName.Key:      container.Name,
 				core.LabelContainerBaseImage.Key: container.Image,
 				core.LabelPodId.Key:              string(pod.UID),
-<<<<<<< HEAD
-				core.LabelLabels.Key:             util.LabelsToString(pod.Labels),
-=======
->>>>>>> 8f064df0
 				core.LabelNodename.Key:           podMs.Labels[core.LabelNodename.Key],
 				core.LabelHostname.Key:           podMs.Labels[core.LabelHostname.Key],
 				core.LabelHostID.Key:             podMs.Labels[core.LabelHostID.Key],
 			},
 		}
-<<<<<<< HEAD
-=======
 		this.labelCopier.Copy(pod.Labels, containerMs.Labels)
->>>>>>> 8f064df0
 		updateContainerResourcesAndLimits(containerMs, container)
 		newMs[containerKey] = containerMs
 	}
