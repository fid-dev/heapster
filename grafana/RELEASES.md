# Release Notes for Grafana container.

<<<<<<< HEAD
=======
## 2.6.0-2 (29-02-2016)
- Handle new Influxdb format
- Updated dashboards

>>>>>>> e8d00d2e
## 2.6.0 (29-12-2015)
- Support Grafana 2.6.0.
- Improve default dashboards
  - Accurate CPU metrics
  - Cluster network graphs
  - Fix data aggregation

## 2.5.0 (12-11-2015)
- Support Grafana 2.5.0.

## 2.1.0 (9-28-2015)
- Support Grafana 2.1.0.
- Auto populate pods and nodes using Grafana templates.
<|MERGE_RESOLUTION|>--- conflicted
+++ resolved
@@ -1,12 +1,9 @@
 # Release Notes for Grafana container.
 
-<<<<<<< HEAD
-=======
 ## 2.6.0-2 (29-02-2016)
 - Handle new Influxdb format
 - Updated dashboards
 
->>>>>>> e8d00d2e
 ## 2.6.0 (29-12-2015)
 - Support Grafana 2.6.0.
 - Improve default dashboards
